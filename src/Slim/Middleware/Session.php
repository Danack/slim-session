<?php

namespace Slim\Middleware;

use \Psr\Http\Message\ServerRequestInterface as Request;
use \Psr\Http\Message\ResponseInterface as Response;

/**
 * Session middleware
 *
 * This class is meant to provide a easy way to manage sessions with framework,
 * using the PHP built-in (native) sessions but also allowing to manipulate the
 * session variables via same app instance, by registering a container to the
 * helper class that ships with this package. As a plus, you can set a lifetime
 * for a session and it will be updated after each user activity or interaction
 * like an 'autorefresh' feature.
 *
 * Keep in mind this relies on PHP native sessions, so for this to work you
 * must have that enabled and correctly working.
 *
 * @package Slim\Middleware
 * @author  Bryan Horna
 */
class Session
{
    /**
     * @var array
     */
    protected $settings;

    /**
     * Constructor
     *
     * @param array $settings
     */
    public function __construct($settings = [])
    {
        $defaults = [
            'lifetime'    => '20 minutes',
            'path'        => '/',
            'domain'      => null,
            'secure'      => false,
            'httponly'    => false,
            'name'        => 'slim_session',
            'autorefresh' => false,
        ];
        $settings = array_merge($defaults, $settings);

        if (is_string($lifetime = $settings['lifetime'])) {
            $settings['lifetime'] = strtotime($lifetime) - time();
        }
        $this->settings = $settings;

        ini_set('session.gc_probability', 1);
        ini_set('session.gc_divisor', 1);
        ini_set('session.gc_maxlifetime', 30 * 24 * 60 * 60);
    }

    /**
     * Called when middleware needs to be executed.
     *
     * @param \Psr\Http\Message\ServerRequestInterface $request  PSR7 request
     * @param \Psr\Http\Message\ResponseInterface      $response PSR7 response
     * @param callable                                 $next     Next middleware
     *
     * @return \Psr\Http\Message\ResponseInterface
     */
    public function __invoke(Request $request, Response $response, callable $next)
    {
        $this->startSession();

        return $next($request, $response);
    }

    /**
     * Start session
     */
    protected function startSession()
    {
        $settings = $this->settings;
        $name = $settings['name'];

        session_set_cookie_params(
            $settings['lifetime'],
            $settings['path'],
            $settings['domain'],
            $settings['secure'],
            $settings['httponly']
        );
<<<<<<< HEAD


	$inactive = session_status() === PHP_SESSION_NONE; // ignore PHP_SESSION_DISABLED 
	if ($inactive) {
		// when using $active = session_status() === PHP_SESSION_ACTIVE; 
		// this line never called, so the lifetime never ascending
    		if ($settings['autorefresh'] && isset($_COOKIE[$name])) {
	        	setcookie(
            			$name,
            			$_COOKIE[$name],
        	    		time() + $settings['lifetime'],
        	    		$settings['path'],
				$settings['domain'],
        	    		$settings['secure'],
		            	$settings['httponly']
        		);
    		}
	}
	session_name($name);
	session_cache_limiter(false);
	if ($inactive) {
	    session_start();
	}




=======
        session_name($name);
        session_cache_limiter(false);
        if (session_status() !== PHP_SESSION_ACTIVE) {
            session_start();
        }

        if (session_status() === PHP_SESSION_ACTIVE && $settings['autorefresh'] && isset($_COOKIE[$name])) {
            setcookie(
                $name,
                $_COOKIE[$name],
                time() + $settings['lifetime'],
                $settings['path'],
                $settings['domain'],
                $settings['secure'],
                $settings['httponly']
            );
        }
>>>>>>> 05174df8
    }
}<|MERGE_RESOLUTION|>--- conflicted
+++ resolved
@@ -87,8 +87,6 @@
             $settings['secure'],
             $settings['httponly']
         );
-<<<<<<< HEAD
-
 
 	$inactive = session_status() === PHP_SESSION_NONE; // ignore PHP_SESSION_DISABLED 
 	if ($inactive) {
@@ -111,28 +109,5 @@
 	if ($inactive) {
 	    session_start();
 	}
-
-
-
-
-=======
-        session_name($name);
-        session_cache_limiter(false);
-        if (session_status() !== PHP_SESSION_ACTIVE) {
-            session_start();
-        }
-
-        if (session_status() === PHP_SESSION_ACTIVE && $settings['autorefresh'] && isset($_COOKIE[$name])) {
-            setcookie(
-                $name,
-                $_COOKIE[$name],
-                time() + $settings['lifetime'],
-                $settings['path'],
-                $settings['domain'],
-                $settings['secure'],
-                $settings['httponly']
-            );
-        }
->>>>>>> 05174df8
     }
 }